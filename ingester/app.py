"""
Ingester module that converts Apple Health export zip file
into influx db datapoints
"""
import os
import re
import time
from lxml import etree
from datetime import datetime as dt
from shutil import unpack_archive
from typing import Any, Union
import subprocess
<<<<<<< HEAD

from formatters import parse_date_as_timestamp, parse_float_with_try, AppleStandHourFormatter, SleepAnalysisFormatter
=======
>>>>>>> 1db4f4d3

from formatters import parse_date_as_timestamp, parse_float_with_try, AppleStandHourFormatter 
import gpxpy
from gpxpy.gpx import GPXTrackPoint
from influxdb import InfluxDBClient

ZIP_PATH = "/export.zip"
ROUTES_PATH = "/export/apple_health_export/workout-routes/"
EXPORT_PATH = "/export/apple_health_export"
EXPORT_XML_REGEX = re.compile("export.xml",re.IGNORECASE)

def format_route_point(
    name: str, point: GPXTrackPoint, next_point=None
) -> dict[str, Any]:
    """for a given `point`, creates an influxdb point
    and computes speed and distance if `next_point` exists"""
    slug_name = name.replace(" ", "-").replace(":", "-").lower()
    datapoint = {
        "measurement": "workout-routes",
        "tags": {"workout": slug_name},
        "time": point.time,
        "fields": {
            "latitude": point.latitude,
            "longitude": point.longitude,
            "elevation": point.elevation,
        },
    }
    if next_point:
        datapoint["fields"]["speed"] = (
            point.speed_between(next_point) if next_point else 0
        )
        datapoint["fields"]["distance"] = point.distance_3d(next_point)
    return datapoint


def format_record(record: dict[str, Any]) -> dict[str, Any]:
    """format a export health xml record for influx"""
    measurement = (
        record.get("type", "Record")
        .removeprefix("HKQuantityTypeIdentifier")
        .removeprefix("HKCategoryTypeIdentifier")
        .removeprefix("HKDataType")
    )

    if measurement == "AppleStandHour":
        return AppleStandHourFormatter(record)
<<<<<<< HEAD
    if measurement == "SleepAnalysis":
        return SleepAnalysisFormatter(record)
    
=======

>>>>>>> 1db4f4d3
    date = parse_date_as_timestamp(record.get("startDate", 0))
    value = parse_float_with_try(record.get("value", 1))
    unit = record.get("unit", "unit")
    device = record.get("sourceName", "unknown")

    return [{
        "measurement": measurement,
        "time": date,
        "fields": {"value": value},
        "tags": {"unit": unit, "device": device},
    }]


def format_workout(record: dict[str, Any]) -> dict[str, Any]:
    """format a export health xml workout record for influx"""
    measurement = record.get("workoutActivityType", "Workout").removeprefix(
        "HKWorkoutActivityType"
    )
    date = parse_date_as_timestamp(record.get("startDate", 0))
    value = parse_float_with_try(record.get("duration", 0))
    unit = record.get("durationUnit", "unit")
    device = record.get("sourceName", "unknown")

    return {
        "measurement": measurement,
        "time": date,
        "fields": {"value": value},
        "tags": {"unit": unit, "device": device},
    }


def parse_workout_route(client: InfluxDBClient, route_xml_file: str) -> None:
    with open(route_xml_file, "r") as gpx_file:
        gpx = gpxpy.parse(gpx_file)
        for track in gpx.tracks:
            track_points = []
            print("Opening", track.name)
            for segment in track.segments:
                num_points = len(segment.points)
                for i in range(num_points):
                    track_points.append(
                        format_route_point(
                            track.name,
                            segment.points[i],
                            segment.points[i + 1] if i + 1 < num_points else None,
                        )
                    )
            client.write_points(track_points, time_precision="s")


def process_workout_routes(client: InfluxDBClient) -> None:
    if os.path.exists(ROUTES_PATH) and os.path.isdir(ROUTES_PATH):
        print("Loading workout routes ...")
        for file in os.listdir(ROUTES_PATH):
            if file.endswith(".gpx"):
                route_file = os.path.join(ROUTES_PATH, file)
                parse_workout_route(client, route_file)
    else:
        print("No workout routes found, skipping ...")


def process_health_data(client: InfluxDBClient) -> None:
    export_xml_files = [f for f in os.listdir(EXPORT_PATH) if EXPORT_XML_REGEX.match(f)]
    if not export_xml_files:
        print("No export file found, skipping...")
        return
    export_file = os.path.join(EXPORT_PATH,export_xml_files[0])
    print("Export file is",export_file)

    print("Removing potentially malformed XML..")
    p = subprocess.run("sed -i '/<HealthData/,$!d' "+export_file,shell=True,capture_output=True)
    if p.returncode != 0:
        print(p.stdout,p.stderr)

    records = []
    total_count = 0
    context = etree.iterparse(export_file,recover=True)
    for _, elem in context:
        if elem.tag == "Record":
            rec = format_record(elem)
            if isinstance(rec,list):
                records += rec
            else:
                records.append(format_record(elem))
            elem.clear()
        elif elem.tag == "Workout":
            records.append(format_workout(elem))
            elem.clear()

        # batch push every 10000
        if len(records) == 10000:
            total_count += 10000
            client.write_points(records, time_precision="s")

            del records
            records = []
            print("Inserted", total_count, "records")

    # push the rest
    client.write_points(records, time_precision="s")
    print("Total number of records:", total_count + len(records))


if __name__ == "__main__":
    print("Unzipping the export file...")
    try:
        unpack_archive(ZIP_PATH, "/export")
    except Exception as unzip_err:
        print("Unable to open export zip:", unzip_err)
        exit(1)
    print("Export file unzipped!")

    client = InfluxDBClient("influx", 8086, database="health")

    while True:
        try:
            client.ping()
            client.drop_database("health")
            client.create_database("health")
            print("Influx is ready.")
            break
        except Exception:
            print("Waiting on influx to be ready..")
            time.sleep(1)

    process_workout_routes(client)
    process_health_data(client)
    print("All done! You can now check grafana.")<|MERGE_RESOLUTION|>--- conflicted
+++ resolved
@@ -10,13 +10,9 @@
 from shutil import unpack_archive
 from typing import Any, Union
 import subprocess
-<<<<<<< HEAD
 
 from formatters import parse_date_as_timestamp, parse_float_with_try, AppleStandHourFormatter, SleepAnalysisFormatter
-=======
->>>>>>> 1db4f4d3
 
-from formatters import parse_date_as_timestamp, parse_float_with_try, AppleStandHourFormatter 
 import gpxpy
 from gpxpy.gpx import GPXTrackPoint
 from influxdb import InfluxDBClient
@@ -61,13 +57,9 @@
 
     if measurement == "AppleStandHour":
         return AppleStandHourFormatter(record)
-<<<<<<< HEAD
     if measurement == "SleepAnalysis":
         return SleepAnalysisFormatter(record)
-    
-=======
 
->>>>>>> 1db4f4d3
     date = parse_date_as_timestamp(record.get("startDate", 0))
     value = parse_float_with_try(record.get("value", 1))
     unit = record.get("unit", "unit")
