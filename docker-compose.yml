version: "3"
services:
  grafana:
<<<<<<< HEAD
    image: grafana/grafana:10.0.3
=======
    image: grafana/grafana:10.2.2
>>>>>>> 1db4f4d3
    ports:
    - 3000:3000
    environment:
      - GF_SECURITY_ADMIN_USER=admin
      - GF_SECURITY_ADMIN_PASSWORD=health
      - GF_DASHBOARDS_DEFAULT_HOME_DASHBOARD_PATH=/etc/grafana/provisioning/dashboards/dashs/specific-metrics.json
    volumes:
    - ./provisioning:/etc/grafana/provisioning
  influx:
    image: influxdb:1.8
    restart: always
    environment:
      - INFLUXDB_DB=health
    volumes:
    - influx-data:/var/lib/influxdb
  ingester:
    image: k0rventen/apple-health-grafana-ingester
    #build: ./ingester
    volumes:
    - <local_path_to_export.zip>:/export.zip

volumes:
  influx-data:<|MERGE_RESOLUTION|>--- conflicted
+++ resolved
@@ -1,11 +1,7 @@
 version: "3"
 services:
   grafana:
-<<<<<<< HEAD
-    image: grafana/grafana:10.0.3
-=======
     image: grafana/grafana:10.2.2
->>>>>>> 1db4f4d3
     ports:
     - 3000:3000
     environment:
